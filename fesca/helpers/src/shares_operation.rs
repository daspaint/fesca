--- conflicted
+++ resolved
@@ -1,5 +1,4 @@
 use anyhow::{Error, anyhow};
-<<<<<<< HEAD
 use super::SecretShare::{SecretShare,SecretShareType,check};
 
 /* Boolean Helper Operations */
@@ -10,182 +9,4 @@
     if share1.share_type!= SecretShareType::Boolean {
         return Err(anyhow!("Shares are not Boolean"));
     }
-=======
-use rand::Rng;
-
-#[derive(Debug, Clone, PartialEq, Eq)]
-pub enum SecretShareType {
-    Boolean,
-    SQL,
-}
-
-/* Boolean Helper Operations */
-pub fn xor_shares(share1: &SecretShare, share2: &SecretShare) -> Result<SecretShare, Error> {
-    validate_shares_compatible(share1, share2)?;
-    
->>>>>>> 4db5a3ac
-    let xor_share: Vec<u8> = share1
-        .share
-        .iter()
-        .zip(&share2.share)
-        .map(|(a, b)| a ^ b)
-        .collect();
-    Ok(SecretShare {
-        id: share1.id.clone(),
-        share: xor_share,
-        share_type: share1.share_type.clone(),
-    })    
-    Ok(SecretShare {
-        id: share1.id,
-        share: xor_share,
-        share_type: share1.share_type.clone(),
-        party_id: share1.party_id,
-    })
-}
-
-pub fn and_shares(share1: &SecretShare, share2: &SecretShare) -> Result<SecretShare, Error> {
-    validate_shares_compatible(share1, share2)?;
-    
-    Err(anyhow!("AND operation is not supported for Boolean shares"))
-}
-
-pub fn or_shares(share1: &SecretShare, share2: &SecretShare) -> Result<SecretShare, Error> {
-    let not_a = not_share(share1)?;
-    let not_b = not_share(share2)?;
-    let not_a_and_not_b = and_shares(&not_a, &not_b)?;
-    not_share(&not_a_and_not_b)
-}
-
-pub fn not_share(share: &SecretShare) -> Result<SecretShare, Error> {
-    if share.share_type != SecretShareType::Boolean {
-        return Err(anyhow!("NOT operation only supported for Boolean shares"));
-    }
-    
-    let result_share = if share.party_id == 1 {
-        share.share.iter().map(|byte| !byte).collect()
-    } else {
-        share.share.clone()
-    };
-    
-    Ok(SecretShare {
-        id: share.id,
-        share: result_share,
-        share_type: SecretShareType::Boolean,
-        party_id: share.party_id,
-    })
-}
-
-<<<<<<< HEAD
-=======
-
-pub fn eq_shares(share1: &SecretShare, share2: &SecretShare) -> Result<SecretShare, Error> {
-    validate_shares_compatible(share1, share2)?;
-    
-    let xor_result = xor_shares(share1, share2)?;
-    let not_xor = not_share(&xor_result)?;
-    
-    and_all_bits(&not_xor)
-}
-
-fn and_all_bits(share: &SecretShare) -> Result<SecretShare, Error> {
-    if share.share.is_empty() {
-        return Err(anyhow!("Cannot AND empty share"));
-    }
-    
-    let mut result = 0xFF_u8;
-    
-    for byte in &share.share {
-        for bit_pos in 0..8 {
-            let bit = (byte >> bit_pos) & 1;
-            result &= if bit == 1 { 0xFF } else { 0x00 };
-        }
-    }
-    
-    Ok(SecretShare {
-        id: share.id,
-        share: vec![result],
-        share_type: SecretShareType::Boolean,
-        party_id: share.party_id,
-    })
-}
-
-
-// Add this to your existing code
-impl SecretShare {
-    /// Create a new secret share
-    pub fn new(id: u64, share: Vec<u8>, share_type: SecretShareType, party_id: u8) -> Self {
-        SecretShare {
-            id,
-            share,
-            share_type,
-            party_id,
-        }
-    }
-}
-
-/// Convert a value to its binary representation as bytes
-pub fn value_to_bytes(value: u64, byte_length: usize) -> Vec<u8> {
-    let mut bytes = vec![0u8; byte_length];
-    for i in 0..byte_length {
-        bytes[i] = ((value >> (i * 8)) & 0xFF) as u8;
-    }
-    bytes
-}
-
-/// Convert bytes back to a value (for testing/verification)
-pub fn bytes_to_value(bytes: &[u8]) -> u64 {
-    let mut value = 0u64;
-    for (i, &byte) in bytes.iter().enumerate() {
-        value |= (byte as u64) << (i * 8);
-    }
-    value
-}
-
-/// Create 3-party boolean secret shares 
-pub fn create_boolean_shares(value: u64, id: u64, byte_length: usize) -> Result<(SecretShare, SecretShare, SecretShare), Error> {
-    if byte_length == 0 {
-        return Err(anyhow!("Byte length must be greater than 0"));
-    }
-    
-    let value_bytes = value_to_bytes(value, byte_length);
-    let mut rng = rand::rng();
-    
-    // Generate two random shares
-    let share1_bytes: Vec<u8> = (0..byte_length).map(|_| rng.random()).collect();
-    let share2_bytes: Vec<u8> = (0..byte_length).map(|_| rng.random()).collect();
-    
-    // Third share is computed to satisfy: share1 ⊕ share2 ⊕ share3 = value
-    let share3_bytes: Vec<u8> = value_bytes
-        .iter()
-        .zip(&share1_bytes)
-        .zip(&share2_bytes)
-        .map(|((&v, &s1), &s2)| v ^ s1 ^ s2)
-        .collect();
-    
-    let share1 = SecretShare::new(id, share1_bytes, SecretShareType::Boolean, 1);
-    let share2 = SecretShare::new(id, share2_bytes, SecretShareType::Boolean, 2);
-    let share3 = SecretShare::new(id, share3_bytes, SecretShareType::Boolean, 3);
-    
-    Ok((share1, share2, share3))
-}
-
-pub fn reconstruct_boolean_value(share1: &SecretShare, share2: &SecretShare, share3: &SecretShare) -> Result<u64, Error> {
-    // Validate all shares are compatible
-    validate_shares_compatible(share1, share2)?;
-    validate_shares_compatible(share2, share3)?;
-    
-    if share1.share_type != SecretShareType::Boolean {
-        return Err(anyhow!("All shares must be Boolean type"));
-    }
-    
-    // XOR all three shares to get original value
-    let reconstructed_bytes: Vec<u8> = share1.share
-        .iter()
-        .zip(&share2.share)
-        .zip(&share3.share)
-        .map(|((&s1, &s2), &s3)| s1 ^ s2 ^ s3)
-        .collect();
-    
-    Ok(bytes_to_value(&reconstructed_bytes))
-}
->>>>>>> 4db5a3ac
+}