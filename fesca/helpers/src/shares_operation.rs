use anyhow::{Error, anyhow};
<<<<<<< HEAD
=======
use rand::Rng;
>>>>>>> c8924aa4

#[derive(Debug, Clone, PartialEq, Eq)]
pub enum SecretShareType {
    Boolean,
    SQL,
}

<<<<<<< HEAD
=======
#[derive(Debug, Clone)]
>>>>>>> c8924aa4
pub struct SecretShare {
    pub id: u64,
    pub share: Vec<u8>,
    pub share_type: SecretShareType,
<<<<<<< HEAD
}

/* Boolean Helper Operations */
pub fn xor_shares(share1: &SecretShare, share2: &SecretShare) -> Result<SecretShare, Error> {
=======
    pub party_id: u8, 
}

/* Helper */
pub fn validate_shares_compatible(share1: &SecretShare, share2: &SecretShare)->Result<(), anyhow::Error>{
>>>>>>> c8924aa4
    if share1.share_type != share2.share_type {
        return Err(anyhow!("Shares must be of the same type"));
    }
    if share1.share.len() != share2.share.len() {
        return Err(anyhow!("Shares must be of the same length"));
    }
    if share1.id != share2.id {
        return Err(anyhow!("Shares must be of the same ID"));
    }
<<<<<<< HEAD
=======
    return Ok(())
}

/* Boolean Helper Operations */
pub fn xor_shares(share1: &SecretShare, share2: &SecretShare) -> Result<SecretShare, Error> {
    validate_shares_compatible(share1, share2)?;
    
>>>>>>> c8924aa4
    let xor_share: Vec<u8> = share1
        .share
        .iter()
        .zip(&share2.share)
        .map(|(a, b)| a ^ b)
        .collect();
<<<<<<< HEAD
    Ok(SecretShare {
        id: share1.id.clone(),
        share: xor_share,
        share_type: share1.share_type.clone(),
    })
=======
    
    Ok(SecretShare {
        id: share1.id,
        share: xor_share,
        share_type: share1.share_type.clone(),
        party_id: share1.party_id,
    })
}

pub fn and_shares(share1: &SecretShare, share2: &SecretShare) -> Result<SecretShare, Error> {
    validate_shares_compatible(share1, share2)?;
    
    Err(anyhow!("AND operation is not supported for Boolean shares"))
}

pub fn or_shares(share1: &SecretShare, share2: &SecretShare) -> Result<SecretShare, Error> {
    let not_a = not_share(share1)?;
    let not_b = not_share(share2)?;
    let not_a_and_not_b = and_shares(&not_a, &not_b)?;
    not_share(&not_a_and_not_b)
}

pub fn not_share(share: &SecretShare) -> Result<SecretShare, Error> {
    if share.share_type != SecretShareType::Boolean {
        return Err(anyhow!("NOT operation only supported for Boolean shares"));
    }
    
    let result_share = if share.party_id == 1 {
        share.share.iter().map(|byte| !byte).collect()
    } else {
        share.share.clone()
    };
    
    Ok(SecretShare {
        id: share.id,
        share: result_share,
        share_type: SecretShareType::Boolean,
        party_id: share.party_id,
    })
}


pub fn eq_shares(share1: &SecretShare, share2: &SecretShare) -> Result<SecretShare, Error> {
    validate_shares_compatible(share1, share2)?;
    
    let xor_result = xor_shares(share1, share2)?;
    let not_xor = not_share(&xor_result)?;
    
    and_all_bits(&not_xor)
}

fn and_all_bits(share: &SecretShare) -> Result<SecretShare, Error> {
    if share.share.is_empty() {
        return Err(anyhow!("Cannot AND empty share"));
    }
    
    let mut result = 0xFF_u8;
    
    for byte in &share.share {
        for bit_pos in 0..8 {
            let bit = (byte >> bit_pos) & 1;
            result &= if bit == 1 { 0xFF } else { 0x00 };
        }
    }
    
    Ok(SecretShare {
        id: share.id,
        share: vec![result],
        share_type: SecretShareType::Boolean,
        party_id: share.party_id,
    })
}


// Add this to your existing code
impl SecretShare {
    /// Create a new secret share
    pub fn new(id: u64, share: Vec<u8>, share_type: SecretShareType, party_id: u8) -> Self {
        SecretShare {
            id,
            share,
            share_type,
            party_id,
        }
    }
}

/// Convert a value to its binary representation as bytes
pub fn value_to_bytes(value: u64, byte_length: usize) -> Vec<u8> {
    let mut bytes = vec![0u8; byte_length];
    for i in 0..byte_length {
        bytes[i] = ((value >> (i * 8)) & 0xFF) as u8;
    }
    bytes
}

/// Convert bytes back to a value (for testing/verification)
pub fn bytes_to_value(bytes: &[u8]) -> u64 {
    let mut value = 0u64;
    for (i, &byte) in bytes.iter().enumerate() {
        value |= (byte as u64) << (i * 8);
    }
    value
}

/// Create 3-party boolean secret shares 
pub fn create_boolean_shares(value: u64, id: u64, byte_length: usize) -> Result<(SecretShare, SecretShare, SecretShare), Error> {
    if byte_length == 0 {
        return Err(anyhow!("Byte length must be greater than 0"));
    }
    
    let value_bytes = value_to_bytes(value, byte_length);
    let mut rng = rand::rng();
    
    // Generate two random shares
    let share1_bytes: Vec<u8> = (0..byte_length).map(|_| rng.random()).collect();
    let share2_bytes: Vec<u8> = (0..byte_length).map(|_| rng.random()).collect();
    
    // Third share is computed to satisfy: share1 ⊕ share2 ⊕ share3 = value
    let share3_bytes: Vec<u8> = value_bytes
        .iter()
        .zip(&share1_bytes)
        .zip(&share2_bytes)
        .map(|((&v, &s1), &s2)| v ^ s1 ^ s2)
        .collect();
    
    let share1 = SecretShare::new(id, share1_bytes, SecretShareType::Boolean, 1);
    let share2 = SecretShare::new(id, share2_bytes, SecretShareType::Boolean, 2);
    let share3 = SecretShare::new(id, share3_bytes, SecretShareType::Boolean, 3);
    
    Ok((share1, share2, share3))
}

pub fn reconstruct_boolean_value(share1: &SecretShare, share2: &SecretShare, share3: &SecretShare) -> Result<u64, Error> {
    // Validate all shares are compatible
    validate_shares_compatible(share1, share2)?;
    validate_shares_compatible(share2, share3)?;
    
    if share1.share_type != SecretShareType::Boolean {
        return Err(anyhow!("All shares must be Boolean type"));
    }
    
    // XOR all three shares to get original value
    let reconstructed_bytes: Vec<u8> = share1.share
        .iter()
        .zip(&share2.share)
        .zip(&share3.share)
        .map(|((&s1, &s2), &s3)| s1 ^ s2 ^ s3)
        .collect();
    
    Ok(bytes_to_value(&reconstructed_bytes))
>>>>>>> c8924aa4
}<|MERGE_RESOLUTION|>--- conflicted
+++ resolved
@@ -1,8 +1,5 @@
 use anyhow::{Error, anyhow};
-<<<<<<< HEAD
-=======
 use rand::Rng;
->>>>>>> c8924aa4
 
 #[derive(Debug, Clone, PartialEq, Eq)]
 pub enum SecretShareType {
@@ -10,59 +7,21 @@
     SQL,
 }
 
-<<<<<<< HEAD
-=======
-#[derive(Debug, Clone)]
->>>>>>> c8924aa4
-pub struct SecretShare {
-    pub id: u64,
-    pub share: Vec<u8>,
-    pub share_type: SecretShareType,
-<<<<<<< HEAD
-}
-
-/* Boolean Helper Operations */
-pub fn xor_shares(share1: &SecretShare, share2: &SecretShare) -> Result<SecretShare, Error> {
-=======
-    pub party_id: u8, 
-}
-
-/* Helper */
-pub fn validate_shares_compatible(share1: &SecretShare, share2: &SecretShare)->Result<(), anyhow::Error>{
->>>>>>> c8924aa4
-    if share1.share_type != share2.share_type {
-        return Err(anyhow!("Shares must be of the same type"));
-    }
-    if share1.share.len() != share2.share.len() {
-        return Err(anyhow!("Shares must be of the same length"));
-    }
-    if share1.id != share2.id {
-        return Err(anyhow!("Shares must be of the same ID"));
-    }
-<<<<<<< HEAD
-=======
-    return Ok(())
-}
-
 /* Boolean Helper Operations */
 pub fn xor_shares(share1: &SecretShare, share2: &SecretShare) -> Result<SecretShare, Error> {
     validate_shares_compatible(share1, share2)?;
     
->>>>>>> c8924aa4
     let xor_share: Vec<u8> = share1
         .share
         .iter()
         .zip(&share2.share)
         .map(|(a, b)| a ^ b)
         .collect();
-<<<<<<< HEAD
     Ok(SecretShare {
         id: share1.id.clone(),
         share: xor_share,
         share_type: share1.share_type.clone(),
-    })
-=======
-    
+    })    
     Ok(SecretShare {
         id: share1.id,
         share: xor_share,
@@ -213,5 +172,4 @@
         .collect();
     
     Ok(bytes_to_value(&reconstructed_bytes))
->>>>>>> c8924aa4
 }