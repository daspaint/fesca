pub mod read_config;
pub mod shares_operation;
<<<<<<< HEAD
pub mod hashing;
pub mod SecretShare;
=======
pub mod hashing;
>>>>>>> c8924aa4
<|MERGE_RESOLUTION|>--- conflicted
+++ resolved
@@ -1,8 +1,4 @@
 pub mod read_config;
 pub mod shares_operation;
-<<<<<<< HEAD
 pub mod hashing;
 pub mod SecretShare;
-=======
-pub mod hashing;
->>>>>>> c8924aa4
