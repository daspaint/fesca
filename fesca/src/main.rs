--- conflicted
+++ resolved
@@ -1,33 +1,3 @@
-<<<<<<< HEAD
-use anyhow::Result;
-use dotenv::dotenv;
-use env_logger;
-use log::{error, info};
-use std::process;
-
-use data_owner::run_data_owner;
-use helpers::read_config::read_config;
-// use computing_node::run as run_compute; TODO: uncomment when computing_node module is ready
-use data_analyst::run as run_analyst;
-
-#[tokio::main]
-async fn main() -> Result<()> {
-    // Initialize environment variables and logging
-    dotenv().ok();
-    use env_logger::Env;
-    env_logger::Builder::from_env(Env::default().default_filter_or("info")).init();
-
-    let role = read_config("config.txt", "role").unwrap_or_else(|| "data_analyst".to_string());
-    info!("FESCA is here with role: {}", role);
-
-    match role.as_str() {
-        "data_owner" => {
-            info!("Running as Data Owner");
-            if let Err(e) = run_data_owner().await {
-                error!("Error running data owner: {}", e);
-                std::process::exit(1);
-            }
-=======
 /*
 The main entry point for the FESCA framework.
 This file sets up the command-line interface and starts the appropriate role based on user input.
@@ -74,7 +44,6 @@
                  Example:\n  cargo run -- data_analyst"
             );
             process::exit(1);
->>>>>>> 7a550867
         }
 
         // All other errors (invalid flag, --help, etc.)
